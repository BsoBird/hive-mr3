--- conflicted
+++ resolved
@@ -904,41 +904,11 @@
 
       // we can't eliminate stripes if there are deltas because the
       // deltas may change the rows making them match the predicate.
-<<<<<<< HEAD
-      if (deltas.isEmpty()) {
-        Reader.Options options = new Reader.Options();
-        options.include(includedCols);
-        setSearchArgument(options, types, context.conf, isOriginal);
-        // only do split pruning if HIVE-8732 has been fixed in the writer
-        if (options.getSearchArgument() != null &&
-            writerVersion != OrcFile.WriterVersion.ORIGINAL) {
-          SearchArgument sarg = options.getSearchArgument();
-          List<PredicateLeaf> sargLeaves = sarg.getLeaves();
-          int[] filterColumns = RecordReaderImpl.mapSargColumns(sargLeaves,
-              options.getColumnNames(), getRootColumn(isOriginal));
-
-          if (stripeStats != null) {
-            // eliminate stripes that doesn't satisfy the predicate condition
-            includeStripe = new boolean[stripes.size()];
-            for (int i = 0; i < stripes.size(); ++i) {
-              includeStripe[i] = (i >= stripeStats.size()) ||
-                  isStripeSatisfyPredicate(stripeStats.get(i), sarg,
-                      filterColumns);
-              if (isDebugEnabled && !includeStripe[i]) {
-                LOG.debug("Eliminating ORC stripe-" + i + " of file '" +
-                    fileWithId.getFileStatus().getPath() + "'  as it did not satisfy " +
-                    "predicate condition.");
-              }
-            }
-          }
-        }
-=======
       if (deltas.isEmpty() && canCreateSargFromConf(context.conf)) {
         SearchArgument sarg = ConvertAstToSearchArg.createFromConf(context.conf);
         String[] sargColNames = extractNeededColNames(types, context.conf, includedCols, isOriginal);
         includeStripe = pickStripes(sarg, sargColNames, writerVersion, isOriginal,
-            metadata.getStripeStatistics(), stripes.size(), file.getPath());
->>>>>>> e9c8d7c9
+            stripeStats, stripes.size(), file.getPath());
       }
 
       // if we didn't have predicate pushdown, read everything
