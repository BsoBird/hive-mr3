/**
 * Licensed to the Apache Software Foundation (ASF) under one
 * or more contributor license agreements.  See the NOTICE file
 * distributed with this work for additional information
 * regarding copyright ownership.  The ASF licenses this file
 * to you under the Apache License, Version 2.0 (the
 * "License"); you may not use this file except in compliance
 * with the License.  You may obtain a copy of the License at
 *
 *     http://www.apache.org/licenses/LICENSE-2.0
 *
 * Unless required by applicable law or agreed to in writing, software
 * distributed under the License is distributed on an "AS IS" BASIS,
 * WITHOUT WARRANTIES OR CONDITIONS OF ANY KIND, either express or implied.
 * See the License for the specific language governing permissions and
 * limitations under the License.
 */

package org.apache.hadoop.hive.ql.optimizer;

import java.io.IOException;
import java.io.Serializable;
import java.util.ArrayList;
import java.util.Arrays;
import java.util.Collections;
import java.util.HashMap;
import java.util.HashSet;
import java.util.Iterator;
import java.util.LinkedHashMap;
import java.util.LinkedHashSet;
import java.util.List;
import java.util.Map;
import java.util.Map.Entry;
import java.util.Properties;
import java.util.Set;

import com.google.common.annotations.VisibleForTesting;
import org.apache.hadoop.conf.Configuration;
import org.apache.hadoop.fs.Path;
import org.apache.hadoop.hive.common.BlobStorageUtils;
import org.apache.hadoop.hive.common.StringInternUtils;
import org.apache.hadoop.hive.conf.HiveConf;
import org.apache.hadoop.hive.conf.HiveConf.ConfVars;
import org.apache.hadoop.hive.metastore.Warehouse;
import org.apache.hadoop.hive.metastore.api.MetaException;
import org.apache.hadoop.hive.ql.CompilationOpContext;
import org.apache.hadoop.hive.ql.Context;
import org.apache.hadoop.hive.ql.ErrorMsg;
import org.apache.hadoop.hive.ql.exec.ColumnInfo;
import org.apache.hadoop.hive.ql.exec.ConditionalTask;
import org.apache.hadoop.hive.ql.exec.DemuxOperator;
import org.apache.hadoop.hive.ql.exec.DependencyCollectionTask;
import org.apache.hadoop.hive.ql.exec.FileSinkOperator;
import org.apache.hadoop.hive.ql.exec.JoinOperator;
import org.apache.hadoop.hive.ql.exec.MapJoinOperator;
import org.apache.hadoop.hive.ql.exec.MoveTask;
import org.apache.hadoop.hive.ql.exec.NodeUtils;
import org.apache.hadoop.hive.ql.exec.Operator;
import org.apache.hadoop.hive.ql.exec.OperatorFactory;
import org.apache.hadoop.hive.ql.exec.OperatorUtils;
import org.apache.hadoop.hive.ql.exec.ReduceSinkOperator;
import org.apache.hadoop.hive.ql.exec.RowSchema;
import org.apache.hadoop.hive.ql.exec.SMBMapJoinOperator;
import org.apache.hadoop.hive.ql.exec.TableScanOperator;
import org.apache.hadoop.hive.ql.exec.Task;
import org.apache.hadoop.hive.ql.exec.TaskFactory;
import org.apache.hadoop.hive.ql.exec.UnionOperator;
import org.apache.hadoop.hive.ql.exec.Utilities;
import org.apache.hadoop.hive.ql.exec.mr.ExecDriver;
import org.apache.hadoop.hive.ql.exec.mr.MapRedTask;
import org.apache.hadoop.hive.ql.exec.spark.SparkTask;
import org.apache.hadoop.hive.ql.hooks.ReadEntity;
import org.apache.hadoop.hive.ql.io.RCFileInputFormat;
import org.apache.hadoop.hive.ql.io.merge.MergeFileWork;
import org.apache.hadoop.hive.ql.io.orc.OrcFileStripeMergeInputFormat;
import org.apache.hadoop.hive.ql.io.orc.OrcInputFormat;
import org.apache.hadoop.hive.ql.io.rcfile.merge.RCFileBlockMergeInputFormat;
import org.apache.hadoop.hive.ql.metadata.Hive;
import org.apache.hadoop.hive.ql.metadata.HiveException;
import org.apache.hadoop.hive.ql.metadata.Partition;
import org.apache.hadoop.hive.ql.metadata.Table;
import org.apache.hadoop.hive.ql.optimizer.GenMRProcContext.GenMRUnionCtx;
import org.apache.hadoop.hive.ql.optimizer.GenMRProcContext.GenMapRedCtx;
import org.apache.hadoop.hive.ql.optimizer.listbucketingpruner.ListBucketingPruner;
import org.apache.hadoop.hive.ql.optimizer.ppr.PartitionPruner;
import org.apache.hadoop.hive.ql.parse.BaseSemanticAnalyzer.TableSpec;
import org.apache.hadoop.hive.ql.parse.ParseContext;
import org.apache.hadoop.hive.ql.parse.PrunedPartitionList;
import org.apache.hadoop.hive.ql.parse.SemanticException;
import org.apache.hadoop.hive.ql.plan.BaseWork;
import org.apache.hadoop.hive.ql.plan.ConditionalResolverMergeFiles;
import org.apache.hadoop.hive.ql.plan.ConditionalResolverMergeFiles.ConditionalResolverMergeFilesCtx;
import org.apache.hadoop.hive.ql.plan.ConditionalWork;
import org.apache.hadoop.hive.ql.plan.DynamicPartitionCtx;
import org.apache.hadoop.hive.ql.plan.ExprNodeDesc;
import org.apache.hadoop.hive.ql.plan.FetchWork;
import org.apache.hadoop.hive.ql.plan.FileMergeDesc;
import org.apache.hadoop.hive.ql.plan.FileSinkDesc;
import org.apache.hadoop.hive.ql.plan.FilterDesc.SampleDesc;
import org.apache.hadoop.hive.ql.plan.DependencyCollectionWork;
import org.apache.hadoop.hive.ql.plan.LoadFileDesc;
import org.apache.hadoop.hive.ql.plan.LoadTableDesc;
import org.apache.hadoop.hive.ql.plan.MapWork;
import org.apache.hadoop.hive.ql.plan.MapredLocalWork;
import org.apache.hadoop.hive.ql.plan.MapredWork;
import org.apache.hadoop.hive.ql.plan.MoveWork;
import org.apache.hadoop.hive.ql.plan.OperatorDesc;
import org.apache.hadoop.hive.ql.plan.OrcFileMergeDesc;
import org.apache.hadoop.hive.ql.plan.PartitionDesc;
import org.apache.hadoop.hive.ql.plan.PlanUtils;
import org.apache.hadoop.hive.ql.plan.RCFileMergeDesc;
import org.apache.hadoop.hive.ql.plan.ReduceSinkDesc;
import org.apache.hadoop.hive.ql.plan.ReduceWork;
import org.apache.hadoop.hive.ql.plan.SparkWork;
import org.apache.hadoop.hive.ql.plan.StatsWork;
import org.apache.hadoop.hive.ql.plan.TableDesc;
import org.apache.hadoop.hive.ql.plan.TableScanDesc;
import org.apache.hadoop.hive.ql.plan.TezWork;
import org.apache.hadoop.hive.serde2.SerDeException;
import org.apache.hadoop.hive.serde2.objectinspector.StructObjectInspector;
import org.apache.hadoop.hive.serde2.typeinfo.TypeInfoFactory;
import org.apache.hadoop.mapred.InputFormat;
import org.slf4j.Logger;
import org.slf4j.LoggerFactory;

import com.google.common.base.Preconditions;
import com.google.common.collect.Interner;

/**
 * General utility common functions for the Processor to convert operator into
 * map-reduce tasks.
 */
public final class GenMapRedUtils {
  private static Logger LOG;

  static {
    LOG = LoggerFactory.getLogger("org.apache.hadoop.hive.ql.optimizer.GenMapRedUtils");
  }

  public static boolean needsTagging(ReduceWork rWork) {
    return rWork != null && (rWork.getReducer().getClass() == JoinOperator.class ||
         rWork.getReducer().getClass() == DemuxOperator.class);
  }
  /**
   * Initialize the current plan by adding it to root tasks.
   *
   * @param op
   *          the reduce sink operator encountered
   * @param opProcCtx
   *          processing context
   */
  public static void initPlan(ReduceSinkOperator op, GenMRProcContext opProcCtx)
      throws SemanticException {
    Operator<? extends OperatorDesc> reducer = op.getChildOperators().get(0);
    Map<Operator<? extends OperatorDesc>, GenMapRedCtx> mapCurrCtx =
        opProcCtx.getMapCurrCtx();
    GenMapRedCtx mapredCtx = mapCurrCtx.get(op.getParentOperators().get(0));
    Task<? extends Serializable> currTask = mapredCtx.getCurrTask();
    MapredWork plan = (MapredWork) currTask.getWork();
    HashMap<Operator<? extends OperatorDesc>, Task<? extends Serializable>> opTaskMap =
        opProcCtx.getOpTaskMap();
    TableScanOperator currTopOp = opProcCtx.getCurrTopOp();

    opTaskMap.put(reducer, currTask);
    plan.setReduceWork(new ReduceWork());
    plan.getReduceWork().setReducer(reducer);
    ReduceSinkDesc desc = op.getConf();

    plan.getReduceWork().setNumReduceTasks(desc.getNumReducers());

    if (needsTagging(plan.getReduceWork())) {
      plan.getReduceWork().setNeedsTagging(true);
    }

    assert currTopOp != null;
    String currAliasId = opProcCtx.getCurrAliasId();

    if (!opProcCtx.isSeenOp(currTask, currTopOp)) {
      setTaskPlan(currAliasId, currTopOp, currTask, false, opProcCtx);
    }

    currTopOp = null;
    currAliasId = null;

    opProcCtx.setCurrTask(currTask);
    opProcCtx.setCurrTopOp(currTopOp);
    opProcCtx.setCurrAliasId(currAliasId);
  }


  /**
   * Initialize the current union plan.
   *
   * @param op
   *          the reduce sink operator encountered
   * @param opProcCtx
   *          processing context
   */
  public static void initUnionPlan(ReduceSinkOperator op, UnionOperator currUnionOp,
      GenMRProcContext opProcCtx,
      Task<? extends Serializable> unionTask) throws SemanticException {
    Operator<? extends OperatorDesc> reducer = op.getChildOperators().get(0);

    MapredWork plan = (MapredWork) unionTask.getWork();
    HashMap<Operator<? extends OperatorDesc>, Task<? extends Serializable>> opTaskMap =
        opProcCtx.getOpTaskMap();

    opTaskMap.put(reducer, unionTask);

    plan.setReduceWork(new ReduceWork());
    plan.getReduceWork().setReducer(reducer);
    plan.getReduceWork().setReducer(reducer);
    ReduceSinkDesc desc = op.getConf();

    plan.getReduceWork().setNumReduceTasks(desc.getNumReducers());

    if (needsTagging(plan.getReduceWork())) {
      plan.getReduceWork().setNeedsTagging(true);
    }

    initUnionPlan(opProcCtx, currUnionOp, unionTask, false);
  }

  private static void setUnionPlan(GenMRProcContext opProcCtx,
      boolean local, Task<? extends Serializable> currTask, GenMRUnionCtx uCtx,
      boolean mergeTask) throws SemanticException {
    TableScanOperator currTopOp = opProcCtx.getCurrTopOp();

    if (currTopOp != null) {
      String currAliasId = opProcCtx.getCurrAliasId();
      if (mergeTask || !opProcCtx.isSeenOp(currTask, currTopOp)) {
        setTaskPlan(currAliasId, currTopOp, currTask, local, opProcCtx);
      }
      currTopOp = null;
      opProcCtx.setCurrTopOp(currTopOp);
    } else {
      List<String> taskTmpDirLst = uCtx.getTaskTmpDir();
      if ((taskTmpDirLst != null) && !(taskTmpDirLst.isEmpty())) {
        List<TableDesc> tt_descLst = uCtx.getTTDesc();
        assert !taskTmpDirLst.isEmpty() && !tt_descLst.isEmpty();
        assert taskTmpDirLst.size() == tt_descLst.size();
        int size = taskTmpDirLst.size();
        assert local == false;

        List<TableScanOperator> topOperators =
            uCtx.getListTopOperators();

        MapredWork plan = (MapredWork) currTask.getWork();
        for (int pos = 0; pos < size; pos++) {
          String taskTmpDir = taskTmpDirLst.get(pos);
          TableDesc tt_desc = tt_descLst.get(pos);
          MapWork mWork = plan.getMapWork();
          if (mWork.getPathToAliases().get(taskTmpDir) == null) {
            taskTmpDir = taskTmpDir.intern();
            Path taskTmpDirPath = StringInternUtils.internUriStringsInPath(new Path(taskTmpDir));
            mWork.removePathToAlias(taskTmpDirPath);
            mWork.addPathToAlias(taskTmpDirPath, taskTmpDir);
            mWork.addPathToPartitionInfo(taskTmpDirPath, new PartitionDesc(tt_desc, null));
            mWork.getAliasToWork().put(taskTmpDir, topOperators.get(pos));
          }
        }
      }
    }
  }

  /*
   * It is a idempotent function to add various intermediate files as the source
   * for the union. The plan has already been created.
   */
  public static void initUnionPlan(GenMRProcContext opProcCtx, UnionOperator currUnionOp,
      Task<? extends Serializable> currTask, boolean local)
      throws SemanticException {
    // In case of lateral views followed by a join, the same tree
    // can be traversed more than one
    if (currUnionOp != null) {
      GenMRUnionCtx uCtx = opProcCtx.getUnionTask(currUnionOp);
      assert uCtx != null;
      setUnionPlan(opProcCtx, local, currTask, uCtx, false);
    }
  }

  /*
   * join current union task to old task
   */
  public static void joinUnionPlan(GenMRProcContext opProcCtx,
      UnionOperator currUnionOp,
      Task<? extends Serializable> currentUnionTask,
      Task<? extends Serializable> existingTask, boolean local)
      throws SemanticException {
    assert currUnionOp != null;
    GenMRUnionCtx uCtx = opProcCtx.getUnionTask(currUnionOp);
    assert uCtx != null;

    setUnionPlan(opProcCtx, local, existingTask, uCtx, true);

    List<Task<? extends Serializable>> parTasks = null;
    if (opProcCtx.getRootTasks().contains(currentUnionTask)) {
      opProcCtx.getRootTasks().remove(currentUnionTask);
      if (!opProcCtx.getRootTasks().contains(existingTask) &&
          (existingTask.getParentTasks() == null || existingTask.getParentTasks().isEmpty())) {
        opProcCtx.getRootTasks().add(existingTask);
      }
    }

    if ((currentUnionTask != null) && (currentUnionTask.getParentTasks() != null)
        && !currentUnionTask.getParentTasks().isEmpty()) {
      parTasks = new ArrayList<Task<? extends Serializable>>();
      parTasks.addAll(currentUnionTask.getParentTasks());
      Object[] parTaskArr = parTasks.toArray();
      for (Object parTask : parTaskArr) {
        ((Task<? extends Serializable>) parTask)
            .removeDependentTask(currentUnionTask);
      }
    }

    if ((currentUnionTask != null) && (parTasks != null)) {
      for (Task<? extends Serializable> parTask : parTasks) {
        parTask.addDependentTask(existingTask);
        if (opProcCtx.getRootTasks().contains(existingTask)) {
          opProcCtx.getRootTasks().remove(existingTask);
        }
      }
    }

    opProcCtx.setCurrTask(existingTask);
  }

  /**
   * Merge the current task into the old task for the reducer
   *
   * @param currTask
   *          the current task for the current reducer
   * @param oldTask
   *          the old task for the current reducer
   * @param opProcCtx
   *          processing context
   */
  public static void joinPlan(Task<? extends Serializable> currTask,
      Task<? extends Serializable> oldTask, GenMRProcContext opProcCtx)
      throws SemanticException {
    assert currTask != null && oldTask != null;

    TableScanOperator currTopOp = opProcCtx.getCurrTopOp();
    List<Task<? extends Serializable>> parTasks = null;
    // terminate the old task and make current task dependent on it
    if (currTask.getParentTasks() != null
        && !currTask.getParentTasks().isEmpty()) {
      parTasks = new ArrayList<Task<? extends Serializable>>();
      parTasks.addAll(currTask.getParentTasks());

      Object[] parTaskArr = parTasks.toArray();
      for (Object element : parTaskArr) {
        ((Task<? extends Serializable>) element).removeDependentTask(currTask);
      }
    }

    if (currTopOp != null) {
      mergeInput(currTopOp, opProcCtx, oldTask, false);
    }

    if (parTasks != null) {
      for (Task<? extends Serializable> parTask : parTasks) {
        parTask.addDependentTask(oldTask);
      }
    }

    if (oldTask instanceof MapRedTask && currTask instanceof MapRedTask) {
      ((MapRedTask)currTask).getWork().getMapWork()
        .mergingInto(((MapRedTask) oldTask).getWork().getMapWork());
    }

    opProcCtx.setCurrTopOp(null);
    opProcCtx.setCurrTask(oldTask);
  }

  /**
   * If currTopOp is not set for input of the task, add input for to the task
   */
  static boolean mergeInput(TableScanOperator currTopOp,
      GenMRProcContext opProcCtx, Task<? extends Serializable> task, boolean local)
      throws SemanticException {
    if (!opProcCtx.isSeenOp(task, currTopOp)) {
      String currAliasId = opProcCtx.getCurrAliasId();
      setTaskPlan(currAliasId, currTopOp, task, local, opProcCtx);
      return true;
    }
    return false;
  }

  /**
   * Met cRS in pRS(parentTask)-cRS-OP(childTask) case
   * Split and link two tasks by temporary file : pRS-FS / TS-cRS-OP
   */
  static void splitPlan(ReduceSinkOperator cRS,
      Task<? extends Serializable> parentTask, Task<? extends Serializable> childTask,
      GenMRProcContext opProcCtx) throws SemanticException {
    assert parentTask != null && childTask != null;
    splitTasks(cRS, parentTask, childTask, opProcCtx);
  }

  /**
   * Met cRS in pOP(parentTask with RS)-cRS-cOP(noTask) case
   * Create new child task for cRS-cOP and link two tasks by temporary file : pOP-FS / TS-cRS-cOP
   *
   * @param cRS
   *          the reduce sink operator encountered
   * @param opProcCtx
   *          processing context
   */
  static void splitPlan(ReduceSinkOperator cRS, GenMRProcContext opProcCtx)
      throws SemanticException {
    // Generate a new task
    ParseContext parseCtx = opProcCtx.getParseCtx();
    Task<? extends Serializable> parentTask = opProcCtx.getCurrTask();

    MapredWork childPlan = getMapRedWork(parseCtx);
    Task<? extends Serializable> childTask = TaskFactory.get(childPlan, parseCtx
        .getConf());
    Operator<? extends OperatorDesc> reducer = cRS.getChildOperators().get(0);

    // Add the reducer
    ReduceWork rWork = new ReduceWork();
    childPlan.setReduceWork(rWork);
    rWork.setReducer(reducer);
    ReduceSinkDesc desc = cRS.getConf();
    childPlan.getReduceWork().setNumReduceTasks(new Integer(desc.getNumReducers()));

    opProcCtx.getOpTaskMap().put(reducer, childTask);

    splitTasks(cRS, parentTask, childTask, opProcCtx);
  }

  /**
   * set the current task in the mapredWork.
   *
   * @param alias_id
   *          current alias
   * @param topOp
   *          the top operator of the stack
   * @param plan
   *          current plan
   * @param local
   *          whether you need to add to map-reduce or local work
   * @param opProcCtx
   *          processing context
   */
  public static void setTaskPlan(String alias_id,
      TableScanOperator topOp, Task<?> task, boolean local,
      GenMRProcContext opProcCtx) throws SemanticException {
    setTaskPlan(alias_id, topOp, task, local, opProcCtx, null);
  }

  /**
   * set the current task in the mapredWork.
   *
   * @param alias_id
   *          current alias
   * @param topOp
   *          the top operator of the stack
   * @param plan
   *          current plan
   * @param local
   *          whether you need to add to map-reduce or local work
   * @param opProcCtx
   *          processing context
   * @param pList
   *          pruned partition list. If it is null it will be computed on-the-fly.
   */
  public static void setTaskPlan(String alias_id,
      TableScanOperator topOp, Task<?> task, boolean local,
      GenMRProcContext opProcCtx, PrunedPartitionList pList) throws SemanticException {
    setMapWork(((MapredWork) task.getWork()).getMapWork(), opProcCtx.getParseCtx(),
        opProcCtx.getInputs(), pList, topOp, alias_id, opProcCtx.getConf(), local);
    opProcCtx.addSeenOp(task, topOp);
  }

  /**
   * initialize MapWork
   *
   * @param alias_id
   *          current alias
   * @param topOp
   *          the top operator of the stack
   * @param plan
   *          map work to initialize
   * @param local
   *          whether you need to add to map-reduce or local work
   * @param pList
   *          pruned partition list. If it is null it will be computed on-the-fly.
   * @param inputs
   *          read entities for the map work
   * @param conf
   *          current instance of hive conf
   */
  public static void setMapWork(MapWork plan, ParseContext parseCtx, Set<ReadEntity> inputs,
      PrunedPartitionList partsList, TableScanOperator tsOp, String alias_id,
      HiveConf conf, boolean local) throws SemanticException {
    ArrayList<Path> partDir = new ArrayList<Path>();
    ArrayList<PartitionDesc> partDesc = new ArrayList<PartitionDesc>();
    boolean isAcidTable = false;

    Path tblDir = null;
    plan.setNameToSplitSample(parseCtx.getNameToSplitSample());

    if (partsList == null) {
      try {
        partsList = PartitionPruner.prune(tsOp, parseCtx, alias_id);
        isAcidTable = tsOp.getConf().isAcidTable();
      } catch (SemanticException e) {
        throw e;
      }
    }

    // Generate the map work for this alias_id
    // pass both confirmed and unknown partitions through the map-reduce
    // framework
    Set<Partition> parts = partsList.getPartitions();
    PartitionDesc aliasPartnDesc = null;
    try {
      if (!parts.isEmpty()) {
        aliasPartnDesc = Utilities.getPartitionDesc(parts.iterator().next());
      }
    } catch (HiveException e) {
      LOG.error(org.apache.hadoop.util.StringUtils.stringifyException(e));
      throw new SemanticException(e.getMessage(), e);
    }

    // The table does not have any partitions
    if (aliasPartnDesc == null) {
      aliasPartnDesc = new PartitionDesc(Utilities.getTableDesc(tsOp
          .getConf().getTableMetadata()), null);
    }

    Map<String, String> props = tsOp.getConf().getOpProps();
    if (props != null) {
      Properties target = aliasPartnDesc.getProperties();
      target.putAll(props);
    }

    plan.getAliasToPartnInfo().put(alias_id, aliasPartnDesc);

    long sizeNeeded = Integer.MAX_VALUE;
    int fileLimit = -1;
    if (parseCtx.getGlobalLimitCtx().isEnable()) {
      if (isAcidTable) {
        LOG.info("Skip Global Limit optimization for ACID table");
        parseCtx.getGlobalLimitCtx().disableOpt();
      } else {
        long sizePerRow = HiveConf.getLongVar(parseCtx.getConf(),
            HiveConf.ConfVars.HIVELIMITMAXROWSIZE);
        sizeNeeded = (parseCtx.getGlobalLimitCtx().getGlobalOffset()
            + parseCtx.getGlobalLimitCtx().getGlobalLimit()) * sizePerRow;
        // for the optimization that reduce number of input file, we limit number
        // of files allowed. If more than specific number of files have to be
        // selected, we skip this optimization. Since having too many files as
        // inputs can cause unpredictable latency. It's not necessarily to be
        // cheaper.
        fileLimit =
            HiveConf.getIntVar(parseCtx.getConf(), HiveConf.ConfVars.HIVELIMITOPTLIMITFILE);

        if (sizePerRow <= 0 || fileLimit <= 0) {
          LOG.info("Skip optimization to reduce input size of 'limit'");
          parseCtx.getGlobalLimitCtx().disableOpt();
        } else if (parts.isEmpty()) {
          LOG.info("Empty input: skip limit optimization");
        } else {
          LOG.info("Try to reduce input size for 'limit' " +
              "sizeNeeded: " + sizeNeeded +
              "  file limit : " + fileLimit);
        }
      }
    }
    boolean isFirstPart = true;
    boolean emptyInput = true;
    boolean singlePartition = (parts.size() == 1);

    // Track the dependencies for the view. Consider a query like: select * from V;
    // where V is a view of the form: select * from T
    // The dependencies should include V at depth 0, and T at depth 1 (inferred).
    Map<String, ReadEntity> viewToInput = parseCtx.getViewAliasToInput();
    ReadEntity parentViewInfo = PlanUtils.getParentViewInfo(alias_id, viewToInput);

    // The table should also be considered a part of inputs, even if the table is a
    // partitioned table and whether any partition is selected or not

    //This read entity is a direct read entity and not an indirect read (that is when
    // this is being read because it is a dependency of a view).
    boolean isDirectRead = (parentViewInfo == null);
    TableDesc tblDesc = null;
    boolean initTableDesc = false;

    PlanUtils.addPartitionInputs(parts, inputs, parentViewInfo, isDirectRead);

    for (Partition part: parts) {
      // Later the properties have to come from the partition as opposed
      // to from the table in order to support versioning.
      Path[] paths = null;
      SampleDesc sampleDescr = parseCtx.getOpToSamplePruner().get(tsOp);

      // Lookup list bucketing pruner
      Map<String, ExprNodeDesc> partToPruner = parseCtx.getOpToPartToSkewedPruner().get(tsOp);
      ExprNodeDesc listBucketingPruner = (partToPruner != null) ? partToPruner.get(part.getName())
          : null;

      if (sampleDescr != null) {
        assert (listBucketingPruner == null) : "Sampling and list bucketing can't coexit.";
        paths = SamplePruner.prune(part, sampleDescr);
        parseCtx.getGlobalLimitCtx().disableOpt();
      } else if (listBucketingPruner != null) {
        assert (sampleDescr == null) : "Sampling and list bucketing can't coexist.";
        /* Use list bucketing prunner's path. */
        paths = ListBucketingPruner.prune(parseCtx, part, listBucketingPruner);
      } else {
        // Now we only try the first partition, if the first partition doesn't
        // contain enough size, we change to normal mode.
        if (parseCtx.getGlobalLimitCtx().isEnable()) {
          if (isFirstPart) {
            long sizeLeft = sizeNeeded;
            ArrayList<Path> retPathList = new ArrayList<Path>();
            SamplePruner.LimitPruneRetStatus status = SamplePruner.limitPrune(part, sizeLeft,
                fileLimit, retPathList);
            if (status.equals(SamplePruner.LimitPruneRetStatus.NoFile)) {
              continue;
            } else if (status.equals(SamplePruner.LimitPruneRetStatus.NotQualify)) {
              LOG.info("Use full input -- first " + fileLimit + " files are more than "
                  + sizeNeeded
                  + " bytes");

              parseCtx.getGlobalLimitCtx().disableOpt();

            } else {
              emptyInput = false;
              paths = new Path[retPathList.size()];
              int index = 0;
              for (Path path : retPathList) {
                paths[index++] = path;
              }
              if (status.equals(SamplePruner.LimitPruneRetStatus.NeedAllFiles) && singlePartition) {
                // if all files are needed to meet the size limit, we disable
                // optimization. It usually happens for empty table/partition or
                // table/partition with only one file. By disabling this
                // optimization, we can avoid retrying the query if there is
                // not sufficient rows.
                parseCtx.getGlobalLimitCtx().disableOpt();
              }
            }
            isFirstPart = false;
          } else {
            paths = new Path[0];
          }
        }
        if (!parseCtx.getGlobalLimitCtx().isEnable()) {
          paths = part.getPath();
        }
      }

      // is it a partitioned table ?
      if (!part.getTable().isPartitioned()) {
        assert (tblDir == null);

        tblDir = paths[0];
        if (!initTableDesc) {
          tblDesc = Utilities.getTableDesc(part.getTable());
          initTableDesc = true;
        }
      } else if (tblDesc == null) {
        if (!initTableDesc) {
          tblDesc = Utilities.getTableDesc(part.getTable());
          initTableDesc = true;
        }
      }

      if (props != null) {
        Properties target = tblDesc.getProperties();
        target.putAll(props);
      }

      for (Path p : paths) {
        if (p == null) {
          continue;
        }
        String path = p.toString();
        if (LOG.isDebugEnabled()) {
          LOG.debug("Adding " + path + " of table " + alias_id);
        }

        partDir.add(p);
        try {
          if (part.getTable().isPartitioned()) {
            partDesc.add(Utilities.getPartitionDesc(part));
          }
          else {
            partDesc.add(Utilities.getPartitionDescFromTableDesc(tblDesc, part, false));
          }
        } catch (HiveException e) {
          LOG.error(org.apache.hadoop.util.StringUtils.stringifyException(e));
          throw new SemanticException(e.getMessage(), e);
        }
      }
    }

    if (emptyInput) {
      parseCtx.getGlobalLimitCtx().disableOpt();
    }

    Utilities.addSchemaEvolutionToTableScanOperator(partsList.getSourceTable(),tsOp);

    Iterator<Path> iterPath = partDir.iterator();
    Iterator<PartitionDesc> iterPartnDesc = partDesc.iterator();

    if (!local) {
      while (iterPath.hasNext()) {
        assert iterPartnDesc.hasNext();
        Path path = iterPath.next();

        PartitionDesc prtDesc = iterPartnDesc.next();

        // Add the path to alias mapping
        plan.addPathToAlias(path,alias_id);
        plan.addPathToPartitionInfo(path, prtDesc);
        if (LOG.isDebugEnabled()) {
          LOG.debug("Information added for path " + path);
        }
      }

      assert plan.getAliasToWork().get(alias_id) == null;
      plan.getAliasToWork().put(alias_id, tsOp);
    } else {
      // populate local work if needed
      MapredLocalWork localPlan = plan.getMapRedLocalWork();
      if (localPlan == null) {
        localPlan = new MapredLocalWork(
            new LinkedHashMap<String, Operator<? extends OperatorDesc>>(),
            new LinkedHashMap<String, FetchWork>());
      }

      assert localPlan.getAliasToWork().get(alias_id) == null;
      assert localPlan.getAliasToFetchWork().get(alias_id) == null;
      localPlan.getAliasToWork().put(alias_id, tsOp);
      if (tblDir == null) {
        tblDesc = Utilities.getTableDesc(partsList.getSourceTable());
        localPlan.getAliasToFetchWork().put(
            alias_id,
            new FetchWork(partDir, partDesc, tblDesc));
      } else {
        localPlan.getAliasToFetchWork().put(alias_id,
            new FetchWork(tblDir, tblDesc));
      }
      plan.setMapRedLocalWork(localPlan);
    }
  }

  /**
   * set the current task in the mapredWork.
   *
   * @param alias
   *          current alias
   * @param topOp
   *          the top operator of the stack
   * @param plan
   *          current plan
   * @param local
   *          whether you need to add to map-reduce or local work
   * @param tt_desc
   *          table descriptor
   * @throws SerDeException
   */
  public static void setTaskPlan(Path path, String alias,
      Operator<? extends OperatorDesc> topOp, MapWork plan, boolean local,
      TableDesc tt_desc) throws SemanticException {

    if (path == null || alias == null) {
      return;
    }

    if (topOp instanceof TableScanOperator) {
      try {
        Utilities.addSchemaEvolutionToTableScanOperator(
          (StructObjectInspector) tt_desc.getDeserializer().getObjectInspector(),
          (TableScanOperator) topOp);
      } catch (Exception e) {
        throw new SemanticException(e);
      }
    }

    if (!local) {
      plan.addPathToAlias(path, alias);
      plan.addPathToPartitionInfo(path, new PartitionDesc(tt_desc, null));
      plan.getAliasToWork().put(alias, topOp);
    } else {
      // populate local work if needed
      MapredLocalWork localPlan = plan.getMapRedLocalWork();
      if (localPlan == null) {
        localPlan = new MapredLocalWork(
            new LinkedHashMap<String, Operator<? extends OperatorDesc>>(),
            new LinkedHashMap<String, FetchWork>());
      }

      assert localPlan.getAliasToWork().get(alias) == null;
      assert localPlan.getAliasToFetchWork().get(alias) == null;
      localPlan.getAliasToWork().put(alias, topOp);
      localPlan.getAliasToFetchWork().put(alias, new FetchWork(new Path(alias), tt_desc));
      plan.setMapRedLocalWork(localPlan);
    }
  }

  /**
   * Set key and value descriptor
   * @param work RedueWork
   * @param rs ReduceSinkOperator
   */
  public static void setKeyAndValueDesc(ReduceWork work, ReduceSinkOperator rs) {
    work.setKeyDesc(rs.getConf().getKeySerializeInfo());
    int tag = Math.max(0, rs.getConf().getTag());
    List<TableDesc> tagToSchema = work.getTagToValueDesc();
    while (tag + 1 > tagToSchema.size()) {
      tagToSchema.add(null);
    }
    tagToSchema.set(tag, rs.getConf().getValueSerializeInfo());
  }

  /**
   * set key and value descriptor.
   *
   * @param plan
   *          current plan
   * @param topOp
   *          current top operator in the path
   */
  public static void setKeyAndValueDesc(ReduceWork plan,
      Operator<? extends OperatorDesc> topOp) {
    if (topOp == null) {
      return;
    }

    if (topOp instanceof ReduceSinkOperator) {
      ReduceSinkOperator rs = (ReduceSinkOperator) topOp;
      setKeyAndValueDesc(plan, rs);
    } else {
      List<Operator<? extends OperatorDesc>> children = topOp.getChildOperators();
      if (children != null) {
        for (Operator<? extends OperatorDesc> op : children) {
          setKeyAndValueDesc(plan, op);
        }
      }
    }
  }

  /**
   * Set the key and value description for all the tasks rooted at the given
   * task. Loops over all the tasks recursively.
   *
   * @param task
   */
  public static void setKeyAndValueDescForTaskTree(Task<? extends Serializable> task) {

    if (task instanceof ConditionalTask) {
      List<Task<? extends Serializable>> listTasks = ((ConditionalTask) task)
          .getListTasks();
      for (Task<? extends Serializable> tsk : listTasks) {
        setKeyAndValueDescForTaskTree(tsk);
      }
    } else if (task instanceof ExecDriver) {
      MapredWork work = (MapredWork) task.getWork();
      work.getMapWork().deriveExplainAttributes();
      HashMap<String, Operator<? extends OperatorDesc>> opMap = work
          .getMapWork().getAliasToWork();
      if (opMap != null && !opMap.isEmpty()) {
        for (Operator<? extends OperatorDesc> op : opMap.values()) {
          setKeyAndValueDesc(work.getReduceWork(), op);
        }
      }
    } else if (task != null && (task.getWork() instanceof TezWork)) {
      TezWork work = (TezWork)task.getWork();
      for (BaseWork w : work.getAllWorkUnsorted()) {
        if (w instanceof MapWork) {
          ((MapWork)w).deriveExplainAttributes();
        }
      }
    } else if (task instanceof SparkTask) {
      SparkWork work = (SparkWork) task.getWork();
      for (BaseWork w : work.getAllWorkUnsorted()) {
        if (w instanceof MapWork) {
          ((MapWork) w).deriveExplainAttributes();
        }
      }
    }

    if (task.getChildTasks() == null) {
      return;
    }

    for (Task<? extends Serializable> childTask : task.getChildTasks()) {
      setKeyAndValueDescForTaskTree(childTask);
    }
  }

  /**
   * Called at the end of TaskCompiler::compile to derive final
   * explain attributes based on previous compilation.
   */
  public static void deriveFinalExplainAttributes(
      Task<? extends Serializable> task, Configuration conf) {
    // TODO: deriveExplainAttributes should be called here, code is too fragile to move it around.
    if (task instanceof ConditionalTask) {
      for (Task<? extends Serializable> tsk : ((ConditionalTask) task).getListTasks()) {
        deriveFinalExplainAttributes(tsk, conf);
      }
    } else if (task instanceof ExecDriver) {
      MapredWork work = (MapredWork) task.getWork();
      work.getMapWork().deriveLlap(conf, true);
    } else if (task != null && (task.getWork() instanceof TezWork)) {
      TezWork work = (TezWork)task.getWork();
      for (BaseWork w : work.getAllWorkUnsorted()) {
        if (w instanceof MapWork) {
          ((MapWork)w).deriveLlap(conf, false);
        }
      }
    } else if (task instanceof SparkTask) {
      SparkWork work = (SparkWork) task.getWork();
      for (BaseWork w : work.getAllWorkUnsorted()) {
        if (w instanceof MapWork) {
          ((MapWork) w).deriveLlap(conf, false);
        }
      }
    }

    if (task.getChildTasks() == null) {
      return;
    }

    for (Task<? extends Serializable> childTask : task.getChildTasks()) {
      deriveFinalExplainAttributes(childTask, conf);
    }
  }

  public static void internTableDesc(Task<?> task, Interner<TableDesc> interner) {

    if (task instanceof ConditionalTask) {
      for (Task tsk : ((ConditionalTask) task).getListTasks()) {
        internTableDesc(tsk, interner);
      }
    } else if (task instanceof ExecDriver) {
      MapredWork work = (MapredWork) task.getWork();
      work.getMapWork().internTable(interner);
    } else if (task != null && (task.getWork() instanceof TezWork)) {
      TezWork work = (TezWork)task.getWork();
      for (BaseWork w : work.getAllWorkUnsorted()) {
        if (w instanceof MapWork) {
          ((MapWork)w).internTable(interner);
        }
      }
    }
    if (task.getNumChild() > 0) {
      for (Task childTask : task.getChildTasks()) {
        internTableDesc(childTask, interner);
      }
    }
  }

  /**
   * create a new plan and return.
   *
   * @return the new plan
   */
  public static MapredWork getMapRedWork(ParseContext parseCtx) {
    MapredWork work = getMapRedWorkFromConf(parseCtx.getConf());
    work.getMapWork().setNameToSplitSample(parseCtx.getNameToSplitSample());
    return work;
  }

  /**
   * create a new plan and return. The pan won't contain the name to split
   * sample information in parse context.
   *
   * @return the new plan
   */
  public static MapredWork getMapRedWorkFromConf(HiveConf conf) {
    MapredWork mrWork = new MapredWork();
    MapWork work = mrWork.getMapWork();

    boolean mapperCannotSpanPartns =
        conf.getBoolVar(
            HiveConf.ConfVars.HIVE_MAPPER_CANNOT_SPAN_MULTIPLE_PARTITIONS);
    work.setMapperCannotSpanPartns(mapperCannotSpanPartns);
    work.setPathToAliases(new LinkedHashMap<Path, ArrayList<String>>());
    work.setPathToPartitionInfo(new LinkedHashMap<Path, PartitionDesc>());
    work.setAliasToWork(new LinkedHashMap<String, Operator<? extends OperatorDesc>>());
    return mrWork;
  }

  public static TableScanOperator createTemporaryTableScanOperator(
      CompilationOpContext ctx, RowSchema rowSchema) {
    TableScanOperator tableScanOp =
        (TableScanOperator) OperatorFactory.get(ctx, new TableScanDesc(null), rowSchema);
    // Set needed columns for this dummy TableScanOperator
    List<Integer> neededColumnIds = new ArrayList<Integer>();
    List<String> neededColumnNames = new ArrayList<String>();
    List<ColumnInfo> parentColumnInfos = rowSchema.getSignature();
    for (int i = 0 ; i < parentColumnInfos.size(); i++) {
      neededColumnIds.add(i);
      neededColumnNames.add(parentColumnInfos.get(i).getInternalName());
    }
    tableScanOp.setNeededColumnIDs(neededColumnIds);
    tableScanOp.setNeededColumns(neededColumnNames);
    tableScanOp.setReferencedColumns(neededColumnNames);
    return tableScanOp;
  }

  /**
   * Break the pipeline between parent and child, and then
   * output data generated by parent to a temporary file stored in taskTmpDir.
   * A FileSinkOperator is added after parent to output the data.
   * Before child, we add a TableScanOperator to load data stored in the temporary
   * file back.
   * @param parent
   * @param child
   * @param taskTmpDir
   * @param tt_desc
   * @param parseCtx
   * @return The TableScanOperator inserted before child.
   */
  public static TableScanOperator createTemporaryFile(
      Operator<? extends OperatorDesc> parent, Operator<? extends OperatorDesc> child,
      Path taskTmpDir, TableDesc tt_desc, ParseContext parseCtx) {

    // Create a FileSinkOperator for the file name of taskTmpDir
    boolean compressIntermediate =
        parseCtx.getConf().getBoolVar(HiveConf.ConfVars.COMPRESSINTERMEDIATE);
    FileSinkDesc desc = new FileSinkDesc(taskTmpDir, tt_desc, compressIntermediate);
    if (compressIntermediate) {
      desc.setCompressCodec(parseCtx.getConf().getVar(
          HiveConf.ConfVars.COMPRESSINTERMEDIATECODEC));
      desc.setCompressType(parseCtx.getConf().getVar(
          HiveConf.ConfVars.COMPRESSINTERMEDIATETYPE));
    }
    Operator<? extends OperatorDesc> fileSinkOp = OperatorFactory.get(
        parent.getCompilationOpContext(), desc, parent.getSchema());

    // Connect parent to fileSinkOp
    parent.replaceChild(child, fileSinkOp);
    fileSinkOp.setParentOperators(Utilities.makeList(parent));

    // Create a dummy TableScanOperator for the file generated through fileSinkOp
    TableScanOperator tableScanOp = createTemporaryTableScanOperator(
        parent.getCompilationOpContext(), parent.getSchema());

    // Connect this TableScanOperator to child.
    tableScanOp.setChildOperators(Utilities.makeList(child));
    child.replaceParent(parent, tableScanOp);

    return tableScanOp;
  }

  @SuppressWarnings("nls")
  /**
   * Split two tasks by creating a temporary file between them.
   *
   * @param op reduce sink operator being processed
   * @param parentTask the parent task
   * @param childTask the child task
   * @param opProcCtx context
   **/
  private static void splitTasks(ReduceSinkOperator op,
      Task<? extends Serializable> parentTask, Task<? extends Serializable> childTask,
      GenMRProcContext opProcCtx) throws SemanticException {
    if (op.getNumParent() != 1) {
      throw new IllegalStateException("Expecting operator " + op + " to have one parent. " +
          "But found multiple parents : " + op.getParentOperators());
    }

    ParseContext parseCtx = opProcCtx.getParseCtx();
    parentTask.addDependentTask(childTask);

    // Root Task cannot depend on any other task, therefore childTask cannot be
    // a root Task
    List<Task<? extends Serializable>> rootTasks = opProcCtx.getRootTasks();
    if (rootTasks.contains(childTask)) {
      rootTasks.remove(childTask);
    }

    // Generate the temporary file name
    Context baseCtx = parseCtx.getContext();
    Path taskTmpDir = baseCtx.getMRTmpPath();

    Operator<? extends OperatorDesc> parent = op.getParentOperators().get(0);
    TableDesc tt_desc = PlanUtils.getIntermediateFileTableDesc(PlanUtils
        .getFieldSchemasFromRowSchema(parent.getSchema(), "temporarycol"));

    // Create the temporary file, its corresponding FileSinkOperaotr, and
    // its corresponding TableScanOperator.
    TableScanOperator tableScanOp =
        createTemporaryFile(parent, op, taskTmpDir, tt_desc, parseCtx);

    Map<Operator<? extends OperatorDesc>, GenMapRedCtx> mapCurrCtx =
        opProcCtx.getMapCurrCtx();
    mapCurrCtx.put(tableScanOp, new GenMapRedCtx(childTask, null));

    String streamDesc = taskTmpDir.toUri().toString();
    MapredWork cplan = (MapredWork) childTask.getWork();

    if (needsTagging(cplan.getReduceWork())) {
      Operator<? extends OperatorDesc> reducerOp = cplan.getReduceWork().getReducer();
      String id = null;
      if (reducerOp instanceof JoinOperator) {
        if (parseCtx.getJoinOps().contains(reducerOp)) {
          id = ((JoinOperator)reducerOp).getConf().getId();
        }
      } else if (reducerOp instanceof MapJoinOperator) {
        if (parseCtx.getMapJoinOps().contains(reducerOp)) {
          id = ((MapJoinOperator)reducerOp).getConf().getId();
        }
      } else if (reducerOp instanceof SMBMapJoinOperator) {
        if (parseCtx.getSmbMapJoinOps().contains(reducerOp)) {
          id = ((SMBMapJoinOperator)reducerOp).getConf().getId();
        }
      }

      if (id != null) {
        streamDesc = id + ":$INTNAME";
      } else {
        streamDesc = "$INTNAME";
      }

      String origStreamDesc = streamDesc;
      int pos = 0;
      while (cplan.getMapWork().getAliasToWork().get(streamDesc) != null) {
        streamDesc = origStreamDesc.concat(String.valueOf(++pos));
      }

      // TODO: Allocate work to remove the temporary files and make that
      // dependent on the redTask
      cplan.getReduceWork().setNeedsTagging(true);
    }

    // Add the path to alias mapping
    setTaskPlan(taskTmpDir, streamDesc, tableScanOp, cplan.getMapWork(), false, tt_desc);
    opProcCtx.setCurrTopOp(null);
    opProcCtx.setCurrAliasId(null);
    opProcCtx.setCurrTask(childTask);
    opProcCtx.addRootIfPossible(parentTask);
  }

  static boolean hasBranchFinished(Object... children) {
    for (Object child : children) {
      if (child == null) {
        return false;
      }
    }
    return true;
  }



  /**
   * Replace the Map-side operator tree associated with targetAlias in
   * target with the Map-side operator tree associated with sourceAlias in source.
   * @param sourceAlias
   * @param targetAlias
   * @param source
   * @param target
   */
  public static void replaceMapWork(String sourceAlias, String targetAlias,
      MapWork source, MapWork target) {
    Map<Path, ArrayList<String>> sourcePathToAliases = source.getPathToAliases();
    Map<Path, PartitionDesc> sourcePathToPartitionInfo = source.getPathToPartitionInfo();
    Map<String, Operator<? extends OperatorDesc>> sourceAliasToWork = source.getAliasToWork();
    Map<String, PartitionDesc> sourceAliasToPartnInfo = source.getAliasToPartnInfo();

    LinkedHashMap<Path, ArrayList<String>> targetPathToAliases = target.getPathToAliases();
    LinkedHashMap<Path, PartitionDesc> targetPathToPartitionInfo = target.getPathToPartitionInfo();
    Map<String, Operator<? extends OperatorDesc>> targetAliasToWork = target.getAliasToWork();
    Map<String, PartitionDesc> targetAliasToPartnInfo = target.getAliasToPartnInfo();

    if (!sourceAliasToWork.containsKey(sourceAlias) ||
        !targetAliasToWork.containsKey(targetAlias)) {
      // Nothing to do if there is no operator tree associated with
      // sourceAlias in source or there is not operator tree associated
      // with targetAlias in target.
      return;
    }

    if (sourceAliasToWork.size() > 1) {
      // If there are multiple aliases in source, we do not know
      // how to merge.
      return;
    }

    // Remove unnecessary information from target
    targetAliasToWork.remove(targetAlias);
    targetAliasToPartnInfo.remove(targetAlias);
    List<Path> pathsToRemove = new ArrayList<>();
    for (Entry<Path, ArrayList<String>> entry: targetPathToAliases.entrySet()) {
      ArrayList<String> aliases = entry.getValue();
      aliases.remove(targetAlias);
      if (aliases.isEmpty()) {
        pathsToRemove.add(entry.getKey());
      }
    }
    for (Path pathToRemove: pathsToRemove) {
      targetPathToAliases.remove(pathToRemove);
      targetPathToPartitionInfo.remove(pathToRemove);
    }

    // Add new information from source to target
    targetAliasToWork.put(sourceAlias, sourceAliasToWork.get(sourceAlias));
    targetAliasToPartnInfo.putAll(sourceAliasToPartnInfo);
    targetPathToPartitionInfo.putAll(sourcePathToPartitionInfo);
    List<Path> pathsToAdd = new ArrayList<>();
    for (Entry<Path, ArrayList<String>> entry: sourcePathToAliases.entrySet()) {
      ArrayList<String> aliases = entry.getValue();
      if (aliases.contains(sourceAlias)) {
        pathsToAdd.add(entry.getKey());
      }
    }
    for (Path pathToAdd: pathsToAdd) {
      if (!targetPathToAliases.containsKey(pathToAdd)) {
        targetPathToAliases.put(pathToAdd, new ArrayList<String>());
      }
      targetPathToAliases.get(pathToAdd).add(sourceAlias);
    }
    target.setPathToAliases(targetPathToAliases);
    target.setPathToPartitionInfo(targetPathToPartitionInfo);
  }

  /**
   * @param fsInput The FileSink operator.
   * @param ctx The MR processing context.
   * @param finalName the final destination path the merge job should output.
   * @param dependencyTask
   * @param mvTasks
   * @param conf
   * @param currTask
   * @throws SemanticException

   * create a Map-only merge job using CombineHiveInputFormat for all partitions with
   * following operators:
   *          MR job J0:
   *          ...
   *          |
   *          v
   *          FileSinkOperator_1 (fsInput)
   *          |
   *          v
   *          Merge job J1:
   *          |
   *          v
   *          TableScan (using CombineHiveInputFormat) (tsMerge)
   *          |
   *          v
   *          FileSinkOperator (fsMerge)
   *
   *          Here the pathToPartitionInfo & pathToAlias will remain the same, which means the paths
   *          do
   *          not contain the dynamic partitions (their parent). So after the dynamic partitions are
   *          created (after the first job finished before the moveTask or ConditionalTask start),
   *          we need to change the pathToPartitionInfo & pathToAlias to include the dynamic
   *          partition
   *          directories.
   *
   */
  public static void createMRWorkForMergingFiles (FileSinkOperator fsInput,
   Path finalName, DependencyCollectionTask dependencyTask,
   List<Task<MoveWork>> mvTasks, HiveConf conf,
   Task<? extends Serializable> currTask) throws SemanticException {

    //
    // 1. create the operator tree
    //
    FileSinkDesc fsInputDesc = fsInput.getConf();
    Utilities.LOG14535.info("Creating merge work from " + System.identityHashCode(fsInput)
        + " with write ID " + (fsInputDesc.isMmTable() ? fsInputDesc.getMmWriteId() : null) + " into " + finalName);

    boolean isBlockMerge = (conf.getBoolVar(ConfVars.HIVEMERGERCFILEBLOCKLEVEL) &&
        fsInputDesc.getTableInfo().getInputFileFormatClass().equals(RCFileInputFormat.class)) ||
        (conf.getBoolVar(ConfVars.HIVEMERGEORCFILESTRIPELEVEL) &&
            fsInputDesc.getTableInfo().getInputFileFormatClass().equals(OrcInputFormat.class));

    RowSchema inputRS = fsInput.getSchema();
    Long srcMmWriteId = fsInputDesc.isMmTable() ? fsInputDesc.getMmWriteId() : null;
    FileSinkDesc fsOutputDesc = null;
    TableScanOperator tsMerge = null;
    if (!isBlockMerge) {
      // Create a TableScan operator
      tsMerge = GenMapRedUtils.createTemporaryTableScanOperator(
          fsInput.getCompilationOpContext(), inputRS);

      // Create a FileSink operator
      TableDesc ts = (TableDesc) fsInputDesc.getTableInfo().clone();
      Path mergeDest = srcMmWriteId == null ? finalName : finalName.getParent();
      fsOutputDesc = new FileSinkDesc(mergeDest, ts, conf.getBoolVar(ConfVars.COMPRESSRESULT));
      fsOutputDesc.setMmWriteId(srcMmWriteId);
      fsOutputDesc.setIsMerge(true);
      // Create and attach the filesink for the merge.
      OperatorFactory.getAndMakeChild(fsOutputDesc, inputRS, tsMerge);
    }

    // If the input FileSinkOperator is a dynamic partition enabled, the tsMerge input schema
    // needs to include the partition column, and the fsOutput should have
    // a DynamicPartitionCtx to indicate that it needs to dynamically partitioned.
    DynamicPartitionCtx dpCtx = fsInputDesc.getDynPartCtx();
    if (dpCtx != null && dpCtx.getNumDPCols() > 0) {
      // adding DP ColumnInfo to the RowSchema signature
      ArrayList<ColumnInfo> signature = inputRS.getSignature();
      String tblAlias = fsInputDesc.getTableInfo().getTableName();
      for (String dpCol : dpCtx.getDPColNames()) {
        ColumnInfo colInfo = new ColumnInfo(dpCol,
            TypeInfoFactory.stringTypeInfo, // all partition column type should be string
            tblAlias, true); // partition column is virtual column
        signature.add(colInfo);
      }
      inputRS.setSignature(signature);

      if (!isBlockMerge) {
      // create another DynamicPartitionCtx, which has a different input-to-DP column mapping
        DynamicPartitionCtx dpCtx2 = new DynamicPartitionCtx(dpCtx);
        fsOutputDesc.setDynPartCtx(dpCtx2);
      }

      // update the FileSinkOperator to include partition columns
      usePartitionColumns(fsInputDesc.getTableInfo().getProperties(), dpCtx.getDPColNames());
    } else {
      // non-partitioned table
      fsInputDesc.getTableInfo().getProperties().remove(
        org.apache.hadoop.hive.metastore.api.hive_metastoreConstants.META_TABLE_PARTITION_COLUMNS);
    }

    //
    // 2. Constructing a conditional task consisting of a move task and a map reduce task
    //
    Path inputDirName = fsInputDesc.getMergeInputDirName();
    MapWork cplan;
    Serializable work;

    if (isBlockMerge) {
      cplan = GenMapRedUtils.createMergeTask(fsInputDesc, finalName,
          dpCtx != null && dpCtx.getNumDPCols() > 0, fsInput.getCompilationOpContext());
      if (conf.getVar(ConfVars.HIVE_EXECUTION_ENGINE).equals("tez")) {
        work = new TezWork(conf.getVar(HiveConf.ConfVars.HIVEQUERYID), conf);
        cplan.setName("File Merge");
        ((TezWork) work).add(cplan);
      } else if (conf.getVar(ConfVars.HIVE_EXECUTION_ENGINE).equals("spark")) {
        work = new SparkWork(conf.getVar(HiveConf.ConfVars.HIVEQUERYID));
        cplan.setName("Spark Merge File Work");
        ((SparkWork) work).add(cplan);
      } else {
        work = cplan;
      }
    } else {
      cplan = createMRWorkForMergingFiles(conf, tsMerge, fsInputDesc);
      if (conf.getVar(ConfVars.HIVE_EXECUTION_ENGINE).equals("tez")) {
        work = new TezWork(conf.getVar(HiveConf.ConfVars.HIVEQUERYID), conf);
        cplan.setName("File Merge");
        ((TezWork)work).add(cplan);
      } else if (conf.getVar(ConfVars.HIVE_EXECUTION_ENGINE).equals("spark")) {
        work = new SparkWork(conf.getVar(HiveConf.ConfVars.HIVEQUERYID));
        cplan.setName("Spark Merge File Work");
        ((SparkWork) work).add(cplan);
      } else {
        work = new MapredWork();
        ((MapredWork)work).setMapWork(cplan);
      }
    }
    // use CombineHiveInputFormat for map-only merging
    cplan.setInputformat("org.apache.hadoop.hive.ql.io.CombineHiveInputFormat");
    // NOTE: we should gather stats in MR1 rather than MR2 at merge job since we don't
    // know if merge MR2 will be triggered at execution time
    MoveWork dummyMv = null;
    if (srcMmWriteId == null) {
      // Only create the movework for non-MM table. No action needed for a MM table.
      Utilities.LOG14535.info("creating dummy movetask for merge (with lfd)");
      dummyMv = new MoveWork(null, null, null,
         new LoadFileDesc(inputDirName, finalName, true, null, null, false), false);
    } else {
      // TODO# create the noop MoveWork to avoid q file changes for now. Should be removed.
      dummyMv = new MoveWork(null, null, null,
          new LoadFileDesc(inputDirName, finalName, true, null, null, false), false);
      dummyMv.setNoop(true);
    }
    // Use the original fsOp path here in case of MM - while the new FSOP merges files inside the
    // MM directory, the original MoveTask still commits based on the parent. Note that this path
    // can only be triggered for a merge that's part of insert for now; MM tables do not support
    // concatenate. Keeping the old logic for non-MM tables with temp directories and stuff.
    // TODO# is this correct?
    Path fsopPath = srcMmWriteId != null ? fsInputDesc.getFinalDirName() : finalName;
    Utilities.LOG14535.info("Looking for MoveTask to make it dependant on the conditional tasks");

    Task<MoveWork> mvTask = GenMapRedUtils.findMoveTaskForFsopOutput(
        mvTasks, fsopPath, fsInputDesc.isMmTable());
    // TODO# questionable master merge here
    ConditionalTask cndTsk = GenMapRedUtils.createCondTask(conf, currTask, dummyMv, work,
        fsInputDesc.getMergeInputDirName(), finalName, mvTask, dependencyTask);

    // keep the dynamic partition context in conditional task resolver context
    ConditionalResolverMergeFilesCtx mrCtx =
        (ConditionalResolverMergeFilesCtx) cndTsk.getResolverCtx();
    mrCtx.setDPCtx(fsInputDesc.getDynPartCtx());
    mrCtx.setLbCtx(fsInputDesc.getLbCtx());

  }


  /**
   * Follows the task tree down from task and makes all leaves parents of mvTask
   *
   * @param mvTask
   * @param task
   * @param hconf
   * @param dependencyTask
   */
  private static void linkMoveTask(Task<MoveWork> mvTask,
      Task<? extends Serializable> task, HiveConf hconf,
      DependencyCollectionTask dependencyTask) {

    if (task.getDependentTasks() == null || task.getDependentTasks().isEmpty()) {
      // If it's a leaf, add the move task as a child
      addDependentMoveTasks(mvTask, hconf, task, dependencyTask);
    } else {
      // Otherwise, for each child run this method recursively
      for (Task<? extends Serializable> childTask : task.getDependentTasks()) {
        linkMoveTask(mvTask, childTask, hconf, dependencyTask);
      }
    }
  }

  /**
   * Adds the dependencyTaskForMultiInsert in ctx as a dependent of parentTask. If mvTask is a
   * load table, and HIVE_MULTI_INSERT_ATOMIC_OUTPUTS is set, adds mvTask as a dependent of
   * dependencyTaskForMultiInsert in ctx, otherwise adds mvTask as a dependent of parentTask as
   * well.
   *
   * @param mvTask
   * @param hconf
   * @param parentTask
   * @param dependencyTask
   */
  public static void addDependentMoveTasks(Task<MoveWork> mvTask, HiveConf hconf,
      Task<? extends Serializable> parentTask, DependencyCollectionTask dependencyTask) {

    if (mvTask != null) {
      if (dependencyTask != null) {
        parentTask.addDependentTask(dependencyTask);
        if (mvTask.getWork().getLoadTableWork() != null) {
          // Moving tables/partitions depend on the dependencyTask
          dependencyTask.addDependentTask(mvTask);
        } else {
          // Moving files depends on the parentTask (we still want the dependencyTask to depend
          // on the parentTask)
          parentTask.addDependentTask(mvTask);
        }
      } else {
        parentTask.addDependentTask(mvTask);
      }
    }
  }

  /**
   * Returns the table location path from a TableDesc object.
   *
   * @param hconf Configuration object.
   * @param tableDesc Table description from where to get the table name.
   * @return The path where the table is located.
   */
  private static Path getTableLocationPath(final HiveConf hconf, final TableDesc tableDesc) {
    Table table = null;
    try {
      Hive hive = Hive.get(hconf);
      table = hive.getTable(tableDesc.getTableName());
    } catch (HiveException e) {
      LOG.warn("Unable to get the table location path for: " + tableDesc.getTableName(), e);
    }

    return (table != null) ? table.getPath() : null;
  }

  /**
   * Add the StatsTask as a dependent task of the MoveTask
   * because StatsTask will change the Table/Partition metadata. For atomicity, we
   * should not change it before the data is actually there done by MoveTask.
   *
   * @param nd
   *          the FileSinkOperator whose results are taken care of by the MoveTask.
   * @param mvTask
   *          The MoveTask that moves the FileSinkOperator's results.
   * @param currTask
   *          The MapRedTask that the FileSinkOperator belongs to.
   * @param hconf
   *          HiveConf
   */
  public static void addStatsTask(FileSinkOperator nd, MoveTask mvTask,
      Task<? extends Serializable> currTask, HiveConf hconf) {

    MoveWork mvWork = mvTask.getWork();
    StatsWork statsWork = null;
    if (mvWork.getLoadTableWork() != null) {
      statsWork = new StatsWork(mvWork.getLoadTableWork());
    } else if (mvWork.getLoadFileWork() != null) {
      statsWork = new StatsWork(mvWork.getLoadFileWork());
    }
    assert statsWork != null : "Error when generating StatsTask";

    statsWork.setSourceTask(currTask);
    statsWork.setStatsReliable(hconf.getBoolVar(ConfVars.HIVE_STATS_RELIABLE));
    statsWork.setStatsTmpDir(nd.getConf().getStatsTmpDir());
    if (currTask.getWork() instanceof MapredWork) {
      MapredWork mrWork = (MapredWork) currTask.getWork();
      mrWork.getMapWork().setGatheringStats(true);
      if (mrWork.getReduceWork() != null) {
        mrWork.getReduceWork().setGatheringStats(true);
      }
    } else if (currTask.getWork() instanceof SparkWork) {
      SparkWork work = (SparkWork) currTask.getWork();
      for (BaseWork w: work.getAllWork()) {
        w.setGatheringStats(true);
      }
    } else { // must be TezWork
      TezWork work = (TezWork) currTask.getWork();
      for (BaseWork w: work.getAllWork()) {
        w.setGatheringStats(true);
      }
    }

    // AggKey in StatsWork is used for stats aggregation while StatsAggPrefix
    // in FileSinkDesc is used for stats publishing. They should be consistent.
    statsWork.setAggKey(nd.getConf().getStatsAggPrefix());
    Task<? extends Serializable> statsTask = TaskFactory.get(statsWork, hconf);

    // subscribe feeds from the MoveTask so that MoveTask can forward the list
    // of dynamic partition list to the StatsTask
    mvTask.addDependentTask(statsTask);
    statsTask.subscribeFeed(mvTask);
  }

  /**
   * Returns true iff current query is an insert into for the given file sink
   *
   * @param parseCtx
   * @param fsOp
   * @return
   */
  public static boolean isInsertInto(ParseContext parseCtx, FileSinkOperator fsOp) {
    return fsOp.getConf().getTableInfo().getTableName() != null;
  }

  /**
   * Create a MapredWork based on input path, the top operator and the input
   * table descriptor.
   *
   * @param conf
   * @param topOp
   *          the table scan operator that is the root of the MapReduce task.
   * @param fsDesc
   *          the file sink descriptor that serves as the input to this merge task.
   * @param parentMR
   *          the parent MapReduce work
   * @param parentFS
   *          the last FileSinkOperator in the parent MapReduce work
   * @return the MapredWork
   */
  private static MapWork createMRWorkForMergingFiles (HiveConf conf,
    TableScanOperator topOp,  FileSinkDesc fsDesc) {

    ArrayList<String> aliases = new ArrayList<String>();
<<<<<<< HEAD
    Path inputDir = fsDesc.getMergeInputDirName();
=======
    Path inputDir = StringInternUtils.internUriStringsInPath(fsDesc.getFinalDirName());
    String inputDirStr = inputDir.toString().intern();
>>>>>>> 45b48d5f
    TableDesc tblDesc = fsDesc.getTableInfo();
    aliases.add(inputDirStr); // dummy alias: just use the input path

    Utilities.LOG14535.info("createMRWorkForMergingFiles for " + inputDir);
    // constructing the default MapredWork
    MapredWork cMrPlan = GenMapRedUtils.getMapRedWorkFromConf(conf);
    MapWork cplan = cMrPlan.getMapWork();
    cplan.addPathToAlias(inputDir, aliases);
    cplan.addPathToPartitionInfo(inputDir, new PartitionDesc(tblDesc, null));
    cplan.getAliasToWork().put(inputDirStr, topOp);
    cplan.setMapperCannotSpanPartns(true);

    return cplan;
  }

  /**
   * Create a block level merge task for RCFiles or stripe level merge task for
   * ORCFiles
   *
   * @param fsInputDesc
   * @param finalName
   * @param ctx
   * @param inputFormatClass
   * @return MergeWork if table is stored as RCFile or ORCFile,
   *         null otherwise
   */
  public static MapWork createMergeTask(FileSinkDesc fsInputDesc, Path finalName,
      boolean hasDynamicPartitions, CompilationOpContext ctx) throws SemanticException {
    
    Path inputDir = fsInputDesc.getMergeInputDirName();

    TableDesc tblDesc = fsInputDesc.getTableInfo();

    List<Path> inputDirs = new ArrayList<Path>(1);
    ArrayList<String> inputDirstr = new ArrayList<String>(1);
    // this will be populated by MergeFileWork.resolveDynamicPartitionStoredAsSubDirsMerge
    // in case of dynamic partitioning and list bucketing
    if (!hasDynamicPartitions &&
        !GenMapRedUtils.isSkewedStoredAsDirs(fsInputDesc)) {
      inputDirs.add(inputDir);
    }
    inputDirstr.add(inputDir.toString());

    // internal input format class for CombineHiveInputFormat
    final Class<? extends InputFormat> internalIFClass;
    if (tblDesc.getInputFileFormatClass().equals(RCFileInputFormat.class)) {
      internalIFClass = RCFileBlockMergeInputFormat.class;
    } else if (tblDesc.getInputFileFormatClass().equals(OrcInputFormat.class)) {
      internalIFClass = OrcFileStripeMergeInputFormat.class;
    } else {
      throw new SemanticException("createMergeTask called on a table with file"
          + " format other than RCFile or ORCFile");
    }

    Utilities.LOG14535.info("creating mergefilework from " + inputDirs + " to " + finalName);
    // create the merge file work
    MergeFileWork work = new MergeFileWork(inputDirs, finalName,
        hasDynamicPartitions, tblDesc.getInputFileFormatClass().getName(), tblDesc);
    LinkedHashMap<Path, ArrayList<String>> pathToAliases = new LinkedHashMap<>();
    pathToAliases.put(inputDir, inputDirstr);
    work.setMapperCannotSpanPartns(true);
    work.setPathToAliases(pathToAliases);
    PartitionDesc pDesc = new PartitionDesc(tblDesc, null);
    pDesc.setInputFileFormatClass(internalIFClass);
    work.addPathToPartitionInfo(inputDir, pDesc);
    work.setListBucketingCtx(fsInputDesc.getLbCtx());

    // create alias to work which contains the merge operator
    LinkedHashMap<String, Operator<? extends OperatorDesc>> aliasToWork =
        new LinkedHashMap<String, Operator<? extends OperatorDesc>>();
    Operator<? extends OperatorDesc> mergeOp = null;
    final FileMergeDesc fmd;
    if (tblDesc.getInputFileFormatClass().equals(RCFileInputFormat.class)) {
      fmd = new RCFileMergeDesc();
    } else {
      fmd = new OrcFileMergeDesc();
    }
    fmd.setMmWriteId(fsInputDesc.getMmWriteId());
    fmd.setDpCtx(fsInputDesc.getDynPartCtx());
    fmd.setOutputPath(finalName);
    fmd.setHasDynamicPartitions(work.hasDynamicPartitions());
    fmd.setListBucketingAlterTableConcatenate(work.isListBucketingAlterTableConcatenate());
    int lbLevel = work.getListBucketingCtx() == null ? 0 :
      work.getListBucketingCtx().calculateListBucketingLevel();
    fmd.setListBucketingDepth(lbLevel);
    mergeOp = OperatorFactory.get(ctx, fmd);
    aliasToWork.put(inputDir.toString(), mergeOp);
    work.setAliasToWork(aliasToWork);

    return work;
  }

  /**
   * Checks whether the given input/output paths and a linked MoveWork should be merged into one only MoveWork.
   * This is an optimization for BlobStore systems to avoid doing two renames/copies that are not necessary.
   *
   * @param conf A HiveConf object to check if BlobStorage optimizations are enabled.
   * @param condInputPath A path that the ConditionalTask uses as input for its sub-tasks.
   * @param condOutputPath A path that the ConditionalTask uses as output for its sub-tasks.
   * @param linkedMoveWork A MoveWork that the ConditionalTask uses to link to its sub-tasks.
   * @return True if both Conditional input/output paths and the linked MoveWork should be merged.
   */
  @VisibleForTesting
  protected static boolean shouldMergeMovePaths(HiveConf conf, Path condInputPath, Path condOutputPath, MoveWork linkedMoveWork) {
    Path linkedSourcePath, linkedTargetPath;

    if (linkedMoveWork == null || !BlobStorageUtils.areOptimizationsEnabled(conf)) {
      return false;
    }

    if (linkedMoveWork.getLoadFileWork() != null && linkedMoveWork.getLoadTableWork() == null) {
      linkedSourcePath = linkedMoveWork.getLoadFileWork().getSourcePath();
      linkedTargetPath = linkedMoveWork.getLoadFileWork().getTargetDir();
    } else if (linkedMoveWork.getLoadTableWork() != null && linkedMoveWork.getLoadFileWork() == null) {
      linkedSourcePath = linkedMoveWork.getLoadTableWork().getSourcePath();
      linkedTargetPath = getTableLocationPath(conf, linkedMoveWork.getLoadTableWork().getTable());
    } else {
      return false;
    }

    return condOutputPath.equals(linkedSourcePath)
        && BlobStorageUtils.isBlobStoragePath(conf, condInputPath)
        && BlobStorageUtils.isBlobStoragePath(conf, linkedTargetPath);
  }

  /**
   * Merges the given Conditional input path and the linked MoveWork into one only MoveWork.
   * This is an optimization for BlobStore systems to avoid doing two renames or copies that are not necessary.
   *
   * @param condInputPath A path that the ConditionalTask uses as input for its sub-tasks.
   * @param linkedMoveWork A MoveWork that the ConditionalTask uses to link to its sub-tasks.
   * @return A new MoveWork that has the Conditional input path as source and the linkedMoveWork as target.
   */
  @VisibleForTesting
  protected static MoveWork mergeMovePaths(Path condInputPath, MoveWork linkedMoveWork) {
    MoveWork newWork = new MoveWork(linkedMoveWork);
    LoadFileDesc fileDesc = null;
    LoadTableDesc tableDesc = null;

    if (linkedMoveWork.getLoadFileWork() != null) {
      fileDesc = new LoadFileDesc(linkedMoveWork.getLoadFileWork());
      fileDesc.setSourcePath(condInputPath);
    } else if (linkedMoveWork.getLoadTableWork() != null) {
      tableDesc = new LoadTableDesc(linkedMoveWork.getLoadTableWork());
      tableDesc.setSourcePath(condInputPath);
    } else {
      throw new IllegalArgumentException("Merging a path with a MoveWork with multi-files work is not allowed.");
    }

    newWork.setLoadFileWork(fileDesc);
    newWork.setLoadTableWork(tableDesc);

    return newWork;
  }

  /**
   * Construct a conditional task given the current leaf task, the MoveWork and the MapredWork.
   *
   * @param conf
   *          HiveConf
   * @param currTask
   *          current leaf task
   * @param dummyMoveWork
   *          MoveWork for the move task
   * @param mergeWork
   *          MapredWork for the merge task.
   * @param condInputPath
   *          the input directory of the merge/move task
   * @param condOutputPath
   *          the output directory of the merge/move task
   * @param moveTaskToLink
   *          a MoveTask that may be linked to the conditional sub-tasks
   * @param dependencyTask
   *          a dependency task that may be linked to the conditional sub-tasks
   * @return The conditional task
   */
  @SuppressWarnings("unchecked")
  private static ConditionalTask createCondTask(HiveConf conf,
      Task<? extends Serializable> currTask, MoveWork mvWork, Serializable mergeWork,
      Path condInputPath, Path condOutputPath, Task<MoveWork> moveTaskToLink,
      DependencyCollectionTask dependencyTask) {
    Utilities.LOG14535.info("Creating conditional merge task for " + condInputPath);
    // Create a dummy task if no move is needed.
    Serializable moveWork = mvWork != null ? mvWork : new DependencyCollectionWork();

    // TODO: this should never happen for mm tables.
    boolean shouldMergeMovePaths = (moveTaskToLink != null && dependencyTask == null
        && shouldMergeMovePaths(conf, condInputPath, condOutputPath, moveTaskToLink.getWork()));

    Serializable workForMoveOnlyTask = moveWork;
    if (shouldMergeMovePaths) {
      workForMoveOnlyTask = mergeMovePaths(condInputPath, moveTaskToLink.getWork());
    }

    // There are 3 options for this ConditionalTask:
    // 1) Merge the partitions
    // 2) Move the partitions (i.e. don't merge the partitions)
    // 3) Merge some partitions and move other partitions (i.e. merge some partitions and don't
    // merge others) in this case the merge is done first followed by the move to prevent
    // conflicts.
    // TODO: if we are not dealing with concatenate DDL, we should not create a merge+move path
    //       because it should be impossible to get incompatible outputs.
    Task<? extends Serializable> mergeOnlyMergeTask = TaskFactory.get(mergeWork, conf);
    Task<? extends Serializable> moveOnlyMoveTask = TaskFactory.get(workForMoveOnlyTask, conf);
    Task<? extends Serializable> mergeAndMoveMergeTask = TaskFactory.get(mergeWork, conf);
    Task<? extends Serializable> mergeAndMoveMoveTask = TaskFactory.get(moveWork, conf);

    // NOTE! It is necessary merge task is the parent of the move task, and not
    // the other way around, for the proper execution of the execute method of
    // ConditionalTask
    mergeAndMoveMergeTask.addDependentTask(mergeAndMoveMoveTask);

    List<Serializable> listWorks = new ArrayList<Serializable>();
    listWorks.add(workForMoveOnlyTask);
    listWorks.add(mergeWork);

    ConditionalWork cndWork = new ConditionalWork(listWorks);

    List<Task<? extends Serializable>> listTasks = new ArrayList<Task<? extends Serializable>>();
    listTasks.add(moveOnlyMoveTask);
    listTasks.add(mergeOnlyMergeTask);
    listTasks.add(mergeAndMoveMergeTask);

    ConditionalTask cndTsk = (ConditionalTask) TaskFactory.get(cndWork, conf);
    cndTsk.setListTasks(listTasks);

    // create resolver
    cndTsk.setResolver(new ConditionalResolverMergeFiles());
    ConditionalResolverMergeFilesCtx mrCtx =
        new ConditionalResolverMergeFilesCtx(listTasks, condInputPath.toString());
    cndTsk.setResolverCtx(mrCtx);

    // make the conditional task as the child of the current leaf task
    currTask.addDependentTask(cndTsk);

    if (shouldMergeMovePaths) {
      // If a new MoveWork was created, then we should link all dependent tasks from the MoveWork to link.
      if (moveTaskToLink.getDependentTasks() != null) {
        for (Task dependentTask : moveTaskToLink.getDependentTasks()) {
          moveOnlyMoveTask.addDependentTask(dependentTask);
        }
      }
    } else {
      addDependentMoveTasks(moveTaskToLink, conf, moveOnlyMoveTask, dependencyTask);
    }


    addDependentMoveTasks(moveTaskToLink, conf, mergeOnlyMergeTask, dependencyTask);
    addDependentMoveTasks(moveTaskToLink, conf, mergeAndMoveMoveTask, dependencyTask);

    return cndTsk;
  }

  /**
   * check if it is skewed table and stored as dirs.
   *
   * @param fsInputDesc
   * @return
   */
  public static boolean isSkewedStoredAsDirs(FileSinkDesc fsInputDesc) {
    return (fsInputDesc.getLbCtx() == null) ? false : fsInputDesc.getLbCtx()
        .isSkewedStoredAsDir();
  }

  public static Task<MoveWork> findMoveTaskForFsopOutput(
      List<Task<MoveWork>> mvTasks, Path fsopFinalDir, boolean isMmFsop) {
    // find the move task
    for (Task<MoveWork> mvTsk : mvTasks) {
      MoveWork mvWork = mvTsk.getWork();
      if (mvWork.isNoop()) continue;
      Path srcDir = null;
      boolean isLfd = false;
      if (mvWork.getLoadFileWork() != null) {
        srcDir = mvWork.getLoadFileWork().getSourcePath();
        isLfd = true;
        if (isMmFsop) {
          srcDir = srcDir.getParent();
        }
      } else if (mvWork.getLoadTableWork() != null) {
        srcDir = mvWork.getLoadTableWork().getSourcePath(); // TODO# THIS
      }
      Utilities.LOG14535.info("Observing MoveWork " + System.identityHashCode(mvWork)
          + " with " + srcDir + "(from " + (isLfd ? "LFD" : "LTD") + ") while looking for "
          + fsopFinalDir + "(mm = " + isMmFsop + ")");

      if ((srcDir != null) && srcDir.equals(fsopFinalDir)) {
        return mvTsk;
      }
    }
    return null;
  }

  /**
   * Returns true iff the fsOp requires a merge
   */
  public static boolean isMergeRequired(List<Task<MoveWork>> mvTasks, HiveConf hconf,
      FileSinkOperator fsOp, Task<? extends Serializable> currTask, boolean isInsertTable) {
    // Has the user enabled merging of files for map-only jobs or for all jobs
    if (mvTasks == null  || mvTasks.isEmpty()) return false;

    // no need of merging if the move is to a local file system
    // We are looking based on the original FSOP, so use the original path as is.
    MoveTask mvTask = (MoveTask) GenMapRedUtils.findMoveTaskForFsopOutput(
        mvTasks, fsOp.getConf().getFinalDirName(), fsOp.getConf().isMmTable());

    // TODO: wtf? wtf?!! why is this in this method?
    if (mvTask != null && isInsertTable && hconf.getBoolVar(ConfVars.HIVESTATSAUTOGATHER)
        && !fsOp.getConf().isMaterialization()) {
      // mark the MapredWork and FileSinkOperator for gathering stats
      fsOp.getConf().setGatherStats(true);
      fsOp.getConf().setStatsReliable(hconf.getBoolVar(ConfVars.HIVE_STATS_RELIABLE));
      if (!mvTask.hasFollowingStatsTask()) {
        GenMapRedUtils.addStatsTask(fsOp, mvTask, currTask, hconf);
      }
    }

    if (mvTask == null || mvTask.isLocal() || !fsOp.getConf().canBeMerged()) return false;

    if (currTask.getWork() instanceof TezWork) {
      // tez blurs the boundary between map and reduce, thus it has it's own config
      return hconf.getBoolVar(ConfVars.HIVEMERGETEZFILES);
    } else if (currTask.getWork() instanceof SparkWork) {
      // spark has its own config for merging
      return hconf.getBoolVar(ConfVars.HIVEMERGESPARKFILES);
    }
    return isMergeRequiredForMr(hconf, fsOp, currTask);
  }

  private static boolean isMergeRequiredForMr(HiveConf hconf,
      FileSinkOperator fsOp, Task<? extends Serializable> currTask) {
    if (fsOp.getConf().isLinkedFileSink()) {
      // If the user has HIVEMERGEMAPREDFILES set to false, the idea was the
      // number of reducers are few, so the number of files anyway are small.
      // However, with this optimization, we are increasing the number of files
      // possibly by a big margin. So, merge aggresively.
      return (hconf.getBoolVar(ConfVars.HIVEMERGEMAPFILES) ||
          hconf.getBoolVar(ConfVars.HIVEMERGEMAPREDFILES));
    }
    // There are separate configuration parameters to control whether to
    // merge for a map-only job
    // or for a map-reduce job
    if (currTask.getWork() instanceof MapredWork) {
      ReduceWork reduceWork = ((MapredWork) currTask.getWork()).getReduceWork();
      boolean mergeMapOnly =
        hconf.getBoolVar(ConfVars.HIVEMERGEMAPFILES) && reduceWork == null;
      boolean mergeMapRed =
        hconf.getBoolVar(ConfVars.HIVEMERGEMAPREDFILES) &&
        reduceWork != null;
      if (mergeMapOnly || mergeMapRed) {
        return true;
      }
    }
    return false;
  }

  /**
   * Create and add any dependent move tasks
   *
   * @param currTask
   * @param chDir
   * @param fsOp
   * @param parseCtx
   * @param mvTasks
   * @param hconf
   * @param dependencyTask
   * @return
   */
  public static Path createMoveTask(Task<? extends Serializable> currTask, boolean chDir,
      FileSinkOperator fsOp, ParseContext parseCtx, List<Task<MoveWork>> mvTasks,
      HiveConf hconf, DependencyCollectionTask dependencyTask) {

    Path dest = null;

    FileSinkDesc fileSinkDesc = fsOp.getConf();
    boolean isMmTable = fileSinkDesc.isMmTable();
    if (chDir) {
      dest = fileSinkDesc.getMergeInputDirName();
      if (!isMmTable) {
        // generate the temporary file
        // it must be on the same file system as the current destination
        Context baseCtx = parseCtx.getContext();

        // Create the required temporary file in the HDFS location if the destination
        // path of the FileSinkOperator table is a blobstore path.
        Path tmpDir = baseCtx.getTempDirForPath(fileSinkDesc.getDestPath(), true);

        // Change all the linked file sink descriptors
        if (fileSinkDesc.isLinkedFileSink()) {
          for (FileSinkDesc fsConf : fileSinkDesc.getLinkedFileSinkDesc()) {
            fsConf.setDirName(new Path(tmpDir, fsConf.getDirName().getName()));
            Utilities.LOG14535.info("createMoveTask setting tmpDir for LinkedFileSink chDir " + fsConf.getDirName() + "; dest was " + fileSinkDesc.getDestPath());
          }
        } else {
          fileSinkDesc.setDirName(tmpDir);
          Utilities.LOG14535.info("createMoveTask setting tmpDir  chDir " + tmpDir + "; dest was " + fileSinkDesc.getDestPath());
        }
      }
    }

    Task<MoveWork> mvTask = null;

    if (!chDir) {
      // TODO# is it correct to always use MM dir in MM case here? Where does MoveTask point?
      Utilities.LOG14535.info("Looking for MoveTask from createMoveTask");
      mvTask = GenMapRedUtils.findMoveTaskForFsopOutput(
          mvTasks, fsOp.getConf().getFinalDirName(), fsOp.getConf().isMmTable());
    }

    // Set the move task to be dependent on the current task
    if (mvTask != null) {
      GenMapRedUtils.addDependentMoveTasks(mvTask, hconf, currTask, dependencyTask);
    }

    return dest;
  }

  public static Set<Partition> getConfirmedPartitionsForScan(TableScanOperator tableScanOp) {
    Set<Partition> confirmedPartns = new HashSet<Partition>();
    TableSpec tblSpec = tableScanOp.getConf().getTableMetadata().getTableSpec();
    if (tblSpec.specType == TableSpec.SpecType.STATIC_PARTITION) {
      // static partition
      if (tblSpec.partHandle != null) {
        confirmedPartns.add(tblSpec.partHandle);
      } else {
        // partial partition spec has null partHandle
        confirmedPartns.addAll(tblSpec.partitions);
      }
    } else if (tblSpec.specType == TableSpec.SpecType.DYNAMIC_PARTITION) {
      // dynamic partition
      confirmedPartns.addAll(tblSpec.partitions);
    }
    return confirmedPartns;
  }

  public static List<String> getPartitionColumns(TableScanOperator tableScanOp) {
    TableSpec tblSpec = tableScanOp.getConf().getTableMetadata().getTableSpec();
    if (tblSpec.tableHandle.isPartitioned()) {
      return new ArrayList<String>(tblSpec.getPartSpec().keySet());
    }
    return Collections.emptyList();
  }

  public static List<Path> getInputPathsForPartialScan(TableScanOperator tableScanOp,
          Appendable aggregationKey) throws SemanticException {
    List<Path> inputPaths = new ArrayList<Path>();
    switch (tableScanOp.getConf().getTableMetadata().getTableSpec().specType) {
      case TABLE_ONLY:
        inputPaths.add(tableScanOp.getConf().getTableMetadata()
                .getTableSpec().tableHandle.getPath());
        break;
      case STATIC_PARTITION:
        Partition part = tableScanOp.getConf().getTableMetadata()
                .getTableSpec().partHandle;
        try {
          aggregationKey.append(Warehouse.makePartPath(part.getSpec()));
        } catch (MetaException e) {
          throw new SemanticException(ErrorMsg.ANALYZE_TABLE_PARTIALSCAN_AGGKEY.getMsg(
              part.getDataLocation().toString() + e.getMessage()));
        } catch (IOException e) {
          throw new RuntimeException(e);
        }
        inputPaths.add(part.getDataLocation());
        break;
      default:
        assert false;
    }
    return inputPaths;
  }

  public static Set<String> findAliases(final MapWork work, Operator<?> startOp) {
    Set<String> aliases = new LinkedHashSet<String>();
    for (Operator<?> topOp : findTopOps(startOp, null)) {
      String alias = findAlias(work, topOp);
      if (alias != null) {
        aliases.add(alias);
      }
    }
    return aliases;
  }

  public static Set<Operator<?>> findTopOps(Operator<?> startOp, final Class<?> clazz) {
    final Set<Operator<?>> operators = new LinkedHashSet<Operator<?>>();
    OperatorUtils.iterateParents(startOp, new NodeUtils.Function<Operator<?>>() {
      @Override
      public void apply(Operator<?> argument) {
        if (argument.getNumParent() == 0 && (clazz == null || clazz.isInstance(argument))) {
          operators.add(argument);
        }
      }
    });
    return operators;
  }

  public static String findAlias(MapWork work, Operator<?> operator) {
    for (Entry<String, Operator<?>> entry : work.getAliasToWork().entrySet()) {
      if (entry.getValue() == operator) {
        return entry.getKey();
      }
    }
    return null;
  }
  /**
   * Uses only specified partition columns.
   * Provided properties should be pre-populated with partition column names and types.
   * This function retains only information related to the columns from the list.
   * @param properties properties to update
   * @param partColNames list of columns to use
   */
  static void usePartitionColumns(Properties properties, List<String> partColNames) {
    Preconditions.checkArgument(!partColNames.isEmpty(), "No partition columns provided to use");
    Preconditions.checkArgument(new HashSet<String>(partColNames).size() == partColNames.size(),
        "Partition columns should be unique: " + partColNames);

    String[] partNames = properties.getProperty(
        org.apache.hadoop.hive.metastore.api.hive_metastoreConstants.META_TABLE_PARTITION_COLUMNS)
        .split("/");
    String[] partTypes = properties.getProperty(
        org.apache.hadoop.hive.metastore.api.hive_metastoreConstants.META_TABLE_PARTITION_COLUMN_TYPES)
        .split(":");
    Preconditions.checkArgument(partNames.length == partTypes.length,
        "Partition Names, " + Arrays.toString(partNames) + " don't match partition Types, "
        + Arrays.toString(partTypes));

    Map<String, String> typeMap = new HashMap<>();
    for (int i = 0; i < partNames.length; i++) {
      String previousValue = typeMap.put(partNames[i], partTypes[i]);
      Preconditions.checkArgument(previousValue == null, "Partition columns configuration is inconsistent. "
          + "There are duplicates in partition column names: " + partNames);
    }

    StringBuilder partNamesBuf = new StringBuilder();
    StringBuilder partTypesBuf = new StringBuilder();
    for (String partName : partColNames) {
      partNamesBuf.append(partName).append('/');
      String partType = typeMap.get(partName);
      if (partType == null) {
        throw new RuntimeException("Type information for partition column " + partName + " is missing.");
      }
      partTypesBuf.append(partType).append(':');
    }
    partNamesBuf.setLength(partNamesBuf.length() - 1);
    partTypesBuf.setLength(partTypesBuf.length() - 1);

    properties.setProperty(
        org.apache.hadoop.hive.metastore.api.hive_metastoreConstants.META_TABLE_PARTITION_COLUMNS,
        partNamesBuf.toString());
    properties.setProperty(
        org.apache.hadoop.hive.metastore.api.hive_metastoreConstants.META_TABLE_PARTITION_COLUMN_TYPES,
        partTypesBuf.toString());
  }
  private GenMapRedUtils() {
    // prevent instantiation
  }

}<|MERGE_RESOLUTION|>--- conflicted
+++ resolved
@@ -1561,12 +1561,8 @@
     TableScanOperator topOp,  FileSinkDesc fsDesc) {
 
     ArrayList<String> aliases = new ArrayList<String>();
-<<<<<<< HEAD
-    Path inputDir = fsDesc.getMergeInputDirName();
-=======
-    Path inputDir = StringInternUtils.internUriStringsInPath(fsDesc.getFinalDirName());
+    Path inputDir = StringInternUtils.internUriStringsInPath(fsDesc.getMergeInputDirName());
     String inputDirStr = inputDir.toString().intern();
->>>>>>> 45b48d5f
     TableDesc tblDesc = fsDesc.getTableInfo();
     aliases.add(inputDirStr); // dummy alias: just use the input path
 
