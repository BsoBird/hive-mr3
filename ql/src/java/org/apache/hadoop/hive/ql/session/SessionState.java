--- conflicted
+++ resolved
@@ -289,11 +289,8 @@
       ShimLoader.getHadoopShims().getUGIForConf(startSs.conf);
       FileSystem.get(startSs.conf);
     } catch (Exception e) {
-<<<<<<< HEAD
-=======
       // catch-all due to some exec time dependencies on session state
       // that would cause ClassNoFoundException otherwise
->>>>>>> b2be453d
       throw new RuntimeException(e);
     }
     
